#!/usr/bin/env python3
# -*- coding: utf-8 -*-
#
"""RAMSES RF - a RAMSES-II protocol decoder & analyser."""

I_, RQ, RP, W_ = " I", "RQ", "RP", " W"


RQ_NULL = "rq_null"

RQ_MAY_HAVE_DOMAIN = "rq_may_have_domain"
RQ_MAY_HAVE_PAYLOAD = "rq_may_have_payload"

NAME = "name"
EXPIRY = "expiry"

# This is the master list - all codes are here, even if there's no corresponding parser
RAMSES_CODES = {  # rf_unknown
    "0001": {
        NAME: "rf_unknown",
        W_: r"^(FA|FC|FF|0[0-9A-F])0{4}05(05|01)$",
    },
    "0002": {  # WIP: outdoor_sensor
        NAME: "outdoor_sensor",
        I_: r"^0[0-4][0-9A-F]{4}(00|01|02|05)$",  # Domoticz sends ^02!!
        RQ: r"^00$",  # NOTE: sent by an RFG100
        RP: r"^00[0-9A-F]{4}(00|01)$",  # 007FFF00 is null resp?
    },
    "0004": {  # zone_name
        NAME: "zone_name",
        I_: r"^0[0-9A-F]00([0-9A-F]){40}$",  # NOTE: RP is same
        RQ: r"^0[0-9A-F]00$",
    },
    "0005": {  # system_zones
        NAME: "system_zones",
        I_: r"^00[01][0-9A-F]{5}$",  # NOTE: RP is same
        RQ: r"^00[01][0-9A-F]$",  # f"00{zone_type}"
        RQ_MAY_HAVE_PAYLOAD: True,
    },
    "0006": {  # schedule_sync
        NAME: "schedule_sync",
        RQ: r"^00$",
        RP: r"^0005[0-9A-F]{4}$",
    },
    "0008": {  # relay_demand, TODO: check RP
        NAME: "relay_demand",
        # 000 I --- 31:012319 08:006244 --:------ 0008 013 0006958C33CA6ECD2067AA53DD
        I_: r"^((F[9AC]|0[0-9A-F])[0-9A-F]{2}|00[0-9A-F]{24})$",
        RQ: r"^00$",
        RP: r"^00[0-9A-F]{2}$",  # seems only 13: RP (TODO: what about 10:, 08/31:)
    },
    "0009": {  # relay_failsafe
        NAME: "relay_failsafe",
        I_: r"^((F[9AC]|0[0-9A-F])0[0-1]FF)+$",
    },
    "000A": {  # zone_params
        NAME: "zone_params",
        I_: r"^(0[0-9A-F][0-9A-F]{10}){1,8}$",
        RQ: r"^0[0-9A-F]((00)?|([0-9A-F]{10})+)$",  # is: r"^0[0-9A-F]([0-9A-F]{10})+$"
        RP: r"^0[0-9A-F]([0-9A-F]{10})+$",
        RQ_MAY_HAVE_PAYLOAD: True,
        # 17:54:13.126 063 RQ --- 34:064023 01:145038 --:------ 000A 001 03
        # 17:54:13.141 045 RP --- 01:145038 34:064023 --:------ 000A 006 031002260B86
        # 19:20:49.460 062 RQ --- 12:010740 01:145038 --:------ 000A 006 080001F40DAC
        # 19:20:49.476 045 RP --- 01:145038 12:010740 --:------ 000A 006 081001F40DAC
    },
    "000C": {  # zone_devices, TODO: needs I/RP
        NAME: "zone_devices",
        RQ: r"^0[0-9A-F][01][0-9A-F]$",  # TODO: f"{zone_idx}{device_type}"
        RQ_MAY_HAVE_PAYLOAD: True,
    },
    "000E": {  # unknown
        NAME: "message_000e",
        I_: r"^000014$",
    },
    "0016": {  # rf_check
        NAME: "rf_check",
        RQ: r"^0[0-9A-F]([0-9A-F]{2})?$",  # TODO: officially: r"^0[0-9A-F]{3}$"
        RP: r"^0[0-9A-F]{3}$",
    },
    "0100": {  # language
        NAME: "language",
        RQ: r"^00([0-9A-F]{4}F{4})?$",  # NOTE: RQ/04/0100 has a payload
        RP: r"^00[0-9A-F]{4}F{4}$",
        RQ_MAY_HAVE_DOMAIN: False,
        RQ_MAY_HAVE_PAYLOAD: True,
    },  # NOTE: parser has been checked
    "01D0": {  # unknown, but definitely real
        NAME: "message_01d0",
    },
    "01E9": {  # unknown, but definitely real
        NAME: "message_01e9",
    },
    "0404": {  # zone_schedule
        NAME: "zone_schedule",
        RQ: r"^0[0-9A-F](20|23)000800[0-9A-F]{4}$",
        RQ_MAY_HAVE_PAYLOAD: True,
    },
    "0418": {  # system_fault
        NAME: "system_fault",
        RQ: r"^0000[0-3][0-9A-F]$",  # f"0000{log_idx}", no payload
        RP: r"^00[0-9A-F]{42}",  # TODO: 004000B0061C040000008F14B0DB7FFFFF7000367F95
    },
    "042F": {  # unknown, # non-evohome are len==9, seen only once?
        # 16:48:11.813119 060  I --- 32:168090 --:------ 32:168090 042F 009 000000100F00105050  # noqa
        NAME: "message_042f",
        I_: r"^00([0-9A-F]{2}){7}$",
    },
    "1030": {  # mixvalve_params
        NAME: "mixvalve_params",
        #  I --- --:------ --:------ 12:138834 1030 016 01C80137C9010FCA0196CB010FCC0101
        I_: r"^0[0-9A-F](C[89A-C]01[0-9A-F]{2}){5}$",
    },
    "1060": {  # device_battery
        NAME: "device_battery",
        I_: r"^0[0-9A-F](FF|[0-9A-F]{2})0[01]$",
    },
    "1090": {  # unknown
        NAME: "message_1090",
        # RQ: r"^00$",  # TODO:
    },
    "10A0": {  # dhw_params
        NAME: "dhw_params",
        # RQ --- 07:045960 01:145038 --:------ 10A0 006 0013740003E4
        # NOTE: RFG100 uses a domain id! (00|01)
        # 19:14:24.662 051 RQ --- 30:185469 01:037519 --:------ 10A0 001 00
        # 19:14:31.463 053 RQ --- 30:185469 01:037519 --:------ 10A0 001 01
        RQ: r"^0[01]([0-9A-F]{10})?$",  # NOTE: RQ/07/10A0 has a payload
        RQ_MAY_HAVE_PAYLOAD: True,
    },
    "10E0": {  # device_info
        NAME: "device_info",
        I_: r"^00([0-9A-F]){30,}$",  # NOTE: RP is same
        RQ: r"^00$",  # NOTE: will accept [0-9A-F]{2}
        # RP: r"^[0-9A-F]{2}([0-9A-F]){30,}$",  # NOTE: indx same as RQ
    },
    "1100": {  # tpi_params
        NAME: "tpi_params",
        RQ: r"^(00|FC)([0-9A-F]{12}01)?$",  # TODO: is there no RP?
        W_: r"^(00|FC)[0-9A-F]{12}01$",  # TODO: is there no I?
    },
    "1260": {  # dhw_temp
        NAME: "dhw_temp",
        # 18:51:49.158262 063 RQ --- 30:185469 01:037519 --:------ 1260 001 00
        # 18:51:49.174182 051 RP --- 01:037519 30:185469 --:------ 1260 003 000837
        # 16:48:51.536036 000 RQ --- 18:200202 10:067219 --:------ 1260 002 0000
        # 16:49:51.644184 068 RP --- 10:067219 18:200202 --:------ 1260 003 007FFF
        # 10:02:21.128654 049  I --- 07:045960 --:------ 07:045960 1260 003 0007A9
        I_: r"^00[0-9A-F]{4}$",  # NOTE: RP is same
        RQ: r"^00(00)?$",  # TODO: officially: r"^00$"
    },
    "1280": {  # outdoor_humidity
        NAME: "outdoor_humidity",
    },
    "1290": {  # outdoor_temp
        NAME: "outdoor_temp",
        I_: r"^00[0-9A-F]{4}$",  # NOTE: RP is same
        RQ: r"^00$",
    },
    "1298": {  # hvac_1298 - temperature/C?
        NAME: "hvac_1298",
        I_: r"^00[0-9A-F]{4}$",
    },
    "12A0": {  # indoor_humidity
        NAME: "indoor_humidity",
        I_: r"^00[0-9A-F]{10}$",
    },
    "12B0": {  # window_state  (HVAC % window open)
        NAME: "window_state",
        I_: r"^0[0-9A-F](0000|C800|FFFF)$",  # NOTE: RP is same
        RQ: r"^0[0-9A-F](00)?$",
        EXPIRY: 60 * 60,
    },
    "12C0": {  # displayed_temp (HVAC room temp)
        NAME: "displayed_temp",  # displayed room temp
        I_: r"^00[0-9A-F]{2}01$",
    },
    "12C8": {  # hvac_12C8 - %?
        NAME: "hvac_12C8",
        I_: r"^0000[0-9A-F]{2}$",
    },
    "1F09": {  # system_sync - "FF" (I), "00" (RP), "F8" (W, after 1FC9)
        NAME: "system_sync",
        I_: r"^(00|01|DB|FF)[0-9A-F]{4}$",  # FF is evohome, DB is Hometronics
        RQ: r"^00$",
        RP: r"^00[0-9A-F]{4}$",  # xx-secs
        W_: r"^F8[0-9A-F]{4}$",
    },
    "1F41": {  # dhw_mode
        NAME: "dhw_mode",
        RQ: r"^00(00)?$",  # officially: r"^00$"
        RP: r"^00(00|01|FF)0[0-5]F{6}(([0-9A-F]){12})?$",
    },
    "1FC9": {  # rf_bind
        # RP --- 13:035462 18:013393 --:------ 1FC9 018 00-3EF0-348A86 00-11F0-348A86 90-3FF1-956ABD
        # RP --- 13:035462 18:013393 --:------ 1FC9 018 00-3EF0-348A86 00-11F0-348A86 90-7FE1-DD6ABD
        # RP --- 01:145038 18:013393 --:------ 1FC9 012 FF-10E0-06368E FF-1FC9-06368E
        NAME: "rf_bind",
        RQ: r"^00$",
        RP: r"^((F[9ABCF]|0[0-9A-F]|90)([0-9A-F]{10}))+$",  # xx-code-dev_id
        I_: r"^((F[9ABCF]|0[0-9A-F])([0-9A-F]{10}))+$",
        W_: r"^((F[9ABCF]|0[0-9A-F])([0-9A-F]{10}))+$",
    },
    "1FD4": {  # opentherm_sync
        NAME: "opentherm_sync",
        I_: r"^00([0-9A-F]{4})$",
    },
    "2249": {  # setpoint_now
        NAME: "setpoint_now",
    },
    "22C9": {  # ufh_setpoint
        NAME: "ufh_setpoint",
    },
    "22D0": {  # HVAC system switch
        NAME: "message_22d0",
        I_: r"^00000002$",  # TODO:
    },
    "22D9": {  # boiler_setpoint
        NAME: "boiler_setpoint",
        RQ: r"^00$",
        RP: r"^00[0-9A-F]{4}$",
    },
    "22F1": {  # switch_speed - TODO - change name - Sent by an UFC
        NAME: "switch_speed",
        I_: r"^00(0[0-9A-F]){2}$",
    },
    "22F3": {  # switch_duration
        NAME: "switch_duration",
        I_: r"^0000[0-9A-F]{2}$",
    },  # minutes
    "2309": {  # setpoint
        NAME: "setpoint",
        RQ: r"^0[0-9A-F]([0-9A-F]{4})?$",  # NOTE: 12 uses: r"^0[0-9A-F]$"
        I_: r"^(0[0-9A-F]{5})+$",
        RQ_MAY_HAVE_PAYLOAD: True,
        # RQ --- 12:010740 01:145038 --:------ 2309 003 03073A # No RPs
    },
    "2349": {  # zone_mode
        NAME: "zone_mode",
        # RQ: r"^0[0-9A-F](00)?$",  # is usually: r"^0[0-9A-F]$"
        RQ: r"^0[0-9A-F].*",  # r"^0[0-9A-F](00)?$",
        I_: r"^0[0-9A-F](([0-9A-F]){12}){1,2}$",
    },
    "2D49": {  # unknown
        NAME: "message_2d49",
    },  # seen with Hometronic systems
    "2E04": {  # system_mode
        NAME: "system_mode",
        I_: r"^0[0-7][0-9A-F]{12}0[01]$",  # evo: r"^0[0-7][0-9A-F]{12}0[01]$",
        RQ: r"^FF$",
        W_: r"^0[0-7][0-9A-F]{12}0[01]$",
    },
    "30C9": {  # temperature
        NAME: "temperature",
        RQ: r"^0[0-9A-F](00)?$",  # TODO: officially: r"^0[0-9A-F]$"
        RP: r"^0[0-9A-F][0-9A-F]{4}$",  # Null: r"^0[0-9A-F]7FFF$"
        I_: r"^(0[0-9A-F][0-9A-F]{4})+$",
    },
    "3120": {  # unknown - Error Report?
        NAME: "message_3120",
        I_: r"^00[0-9A-F]{10}FF$",  # only ever: 34:/0070B0000000FF
        RQ: r"^00$",  # 20: will RP an RQ?
        # RP: r"^00[0-9A-F]{10}FF$",  # only ever: 20:/0070B000009CFF
    },
    "313F": {  # datetime (time report)
        NAME: "datetime",
        I_: r"^00[0-9A-F]{16}$",  # NOTE: RP is same
        RQ: r"^00$",
        # RP: r"^00[0-9A-F]{16}$",
        W_: r"^00[0-9A-F]{16}$",
    },
    "3150": {  # heat_demand
        NAME: "heat_demand",
        I_: r"^(FC[0-9A-F]{2}|(0[0-9A-F])[0-9A-F]{2})+$",
    },
    "31D9": {  # ventilation_status
        NAME: "vent_status",
        # I_: r"^(00|21)[0-9A-F]{32}$",
        I_: r"^(00|01|21)[0-9A-F]{4}([02]{28})?$",
        RQ: r"^00$",
    },
    "31DA": {  # ventilation_unknown
        NAME: "vent_31da",
        I_: r"^(00|01|21)[0-9A-F]{56}(00)?$",
        RQ: r"^(00|01|21)$"
        # RQ --- 32:168090 30:082155 --:------ 31DA 001 21
    },
<<<<<<< HEAD
    "31E0": {  # ext_ventilation - External Ventilation Status
        NAME: "ext_ventilation",
=======
    "31E0": {  # ext_ventilation - External Ventilation?
        NAME: "vent_31e0",
>>>>>>> 0cea601e
        I_: r"^0000(00|C8)00$",
    },
    "3220": {  # opentherm_msg
        NAME: "opentherm_msg",
        RQ: r"^00[0-9A-F]{4}0{4}$",
        RP: r"^00[0-9A-F]{8}$",
        RQ_MAY_HAVE_PAYLOAD: True,
    },
    "3B00": {  # actuator_sync
        NAME: "actuator_sync",
        I_: r"^(00|FC)(00|C8)$",
    },  # No RQ
    "3EF0": {  # actuator_state
        NAME: "actuator_state",
        # I_: r"^00[0-9A-C][0-9A-F]([0-9A-F]{6})?FF$",
        I_: r"^00",
        RQ: r"^00$",
        RP: r"^00",
    },
    "3EF1": {  # actuator_cycle
        NAME: "actuator_cycle",
        RQ: r"^(0[0-9A-F](00)?|00[0-9A-F]{22})$",  # NOTE: both seen in the wild
        # RP: r"^(0[0-9A-F](00)?|00[0-9A-F]{22})$", # TODO
        RQ_MAY_HAVE_PAYLOAD: True,
    },
    "7FFF": {
        NAME: "puzzle_packet",
        I_: r"^7F[0-9A-F]{12}7F[0-9A-F]{4}7F[0-9A-F]{4}(7F)+",
    },
}
for code in RAMSES_CODES.values():
    if RQ in code and RP not in code and I_ in code:
        code[RP] = code[I_]

# 0001 is not fully understood
CODES_WITH_COMPLEX_IDX = ("0001", "0008", "000C", "0418", "1100", "1F41", "3B00")
CODES_WITHOUT_IDX = ("1F09", "2E04")  # other than r"^00"

RAMSES_DEVICES = {
    "01": {  # e.g. ATC928: Evohome Colour Controller
        "0001": {W_: {}},
        "0002": {I_: {}, RP: {}},
        "0004": {I_: {}, RP: {}},
        "0005": {I_: {}, RP: {}},
        "0006": {RP: {}},
        "0008": {I_: {}},
        "0009": {I_: {}},
        "000A": {I_: {}, RP: {}},
        "000C": {RP: {}},
        "0016": {RQ: {}, RP: {}},
        "0100": {RP: {}},
        "01D0": {I_: {}},
        "01E9": {I_: {}},
        "0404": {RP: {}},
        "0418": {I_: {}, RP: {}},
        "1030": {I_: {}},
        "10A0": {I_: {}, RP: {}},
        "10E0": {RP: {}},
        "1100": {I_: {}, RQ: {}, RP: {}, W_: {}},
        "1260": {RP: {}},
        "1290": {RP: {}},
        "12B0": {I_: {}, RP: {}},
        "1F09": {I_: {}, RP: {}, W_: {}},
        "1FC9": {I_: {}, RQ: {}, RP: {}, W_: {}},
        "1F41": {I_: {}, RP: {}},
        "2249": {I_: {}},
        "22D9": {RQ: {}},
        "2309": {I_: {}, RP: {}},
        "2349": {I_: {}, RP: {}},
        "2D49": {I_: {}},
        "2E04": {I_: {}, RP: {}},
        "30C9": {I_: {}, RP: {}},
        "313F": {I_: {}, RP: {}, W_: {}},
        "3150": {I_: {}},
        "3220": {RQ: {}},
        "3B00": {I_: {}},
        "3EF0": {RQ: {}},
    },
    "02": {  # e.g. HCE80/HCC80: Underfloor Heating Controller
        "0001": {RP: {}, W_: {}},
        "0005": {RP: {}},
        "0008": {I_: {}},
        "000A": {RP: {}},
        "000C": {RP: {}},
        "10E0": {I_: {}, RP: {}},
        "22C9": {I_: {}},
        "22D0": {I_: {}, RP: {}},
        "22F1": {I_: {}},
        "2309": {RP: {}},
        "3150": {I_: {}},
    },
    "03": {  # e.g. HCF82/HCW82: Room Temperature Sensor
        "0001": {W_: {}},
        "0008": {I_: {}},
        "0009": {I_: {}},
        "1060": {I_: {}},
        "1100": {I_: {}},
        "1F09": {I_: {}},
        "1FC9": {I_: {}},
        "2309": {I_: {}},
        "30C9": {I_: {}},
    },
    "04": {  # e.g. HR92/HR91: Radiator Controller
        "0001": {W_: {}},
        "0004": {RQ: {}},
        "0016": {RQ: {}},
        "0100": {RQ: {}},
        "01D0": {W_: {}},
        "01E9": {W_: {}},
        "1060": {I_: {}},
        "10E0": {I_: {}},
        "1F09": {RQ: {}},
        "12B0": {I_: {}},  # sends every 1h
        "1FC9": {I_: {}, W_: {}},
        "2309": {I_: {}},
        "30C9": {I_: {}},
        "313F": {RQ: {}},
        "3150": {I_: {}},
    },
    "07": {  # e.g. CS92: (DHW) Cylinder Thermostat
        "0016": {RQ: {}},
        "1060": {I_: {}},
        "10A0": {RQ: {}},  # This RQ/07/10A0 includes a payload
        "1260": {I_: {}},
        "1FC9": {I_: {}},
    },
    "08": {
        "0008": {RQ: {}},
        "10E0": {I_: {}},
        "1100": {I_: {}},
        "3EF0": {I_: {}},
        "3EF1": {RP: {}},
    },
    "10": {  # e.g. R8810: OpenTherm Bridge
        "10A0": {RP: {}},
        "10E0": {I_: {}, RP: {}},
        "1260": {RP: {}},
        "1290": {RP: {}},
        "1FC9": {I_: {}, W_: {}},
        "1FD4": {I_: {}},
        "22D9": {RP: {}},
        "3150": {I_: {}},
        "3220": {RP: {}},
        "3EF0": {I_: {}, RP: {}},
        "3EF1": {RP: {}},
    },  # see: https://www.opentherm.eu/request-details/?post_ids=2944
    "12": {  # e.g. DTS92(E): Digital Room Thermostat
        "0001": {W_: {}},
        "0008": {I_: {}},
        "0009": {I_: {}},
        "000A": {I_: {}, RQ: {}, W_: {}},
        "0016": {RQ: {}},
        "0B04": {I_: {}},
        "1030": {I_: {}},
        "1060": {I_: {}},
        "1090": {RQ: {}},
        "1100": {I_: {}},
        "1F09": {I_: {}},
        "1FC9": {I_: {}},
        "2309": {I_: {}, RQ: {}, W_: {}},
        "2349": {RQ: {}, W_: {}},
        "30C9": {I_: {}},
        "313F": {I_: {}},
        "3B00": {I_: {}},
        "3EF1": {RQ: {}},
    },
    "13": {  # e.g. BDR91A/BDR91T: Wireless Relay Box
        "0008": {RP: {}},
        "0009a": {RP: {}},  # TODO: needs confirming
        "0016": {RP: {}},
        # "10E0": {},  # 13: will not RP/10E0 # TODO: how to indicate that fact here
        "1100": {I_: {}, RP: {}},
        "1FC9": {RP: {}, W_: {}},
        "3B00": {I_: {}},
        "3EF0": {I_: {}},
        # RP: {},  # RQ --- 01:145038 13:237335 --:------ 3EF0 001 00
        "3EF1": {RP: {}},
    },
    "17": {
        "0002": {I_: {}},
    },  # i.e. HB85 (ext. temperature/luminosity(lux)), HB95 (+ wind speed)
    "18": {
        "3220": {RQ: {}},
    },
    "20": {  # HVAC: ventilation unit, or switch/sensor?
        "10E0": {I_: {}, RP: {}},
        "12A0": {RP: {}},
        "22F1": {I_: {}},
        "22F3": {I_: {}},
        "3120": {RP: {}},
        "31D9": {I_: {}, RP: {}},
        "31DA": {I_: {}},
    },  # e.g. https://www.ithodaalderop.nl/nl-NL/professional/product/545-5036
    "23": {
        "0009": {I_: {}},
        "1090": {RP: {}},
        "10A0": {RP: {}},
        "1100": {I_: {}},
        "1F09": {I_: {}},
        "2249": {I_: {}},
        "2309": {I_: {}},
        "30C9": {I_: {}},
        "3B00": {I_: {}},
        "3EF1": {RP: {}},
    },
    "29": {  # HVAC: Orcon MVS-15RP / MVS-15LF (vent mech. control)
        "10E0": {I_: {}},  # VMC-15RP01 / VMN-15LF01
        "31D9": {I_: {}},
    },  # e.g. https://www.orcon.nl/blueline-mvs-15rp-2/
    "30": {  # e.g. RFG100 (and others)
        # GWY:185469 - Honeywell RFG100
        "0002": {RQ: {}},
        "0004": {I_: {}, RQ: {}},
        "0005": {RQ: {}},
        "0006": {RQ: {}},
        "000A": {RQ: {}},
        "000C": {RQ: {}},
        "000E": {W_: {}},
        "0016": {RP: {}},
        "0404": {RQ: {}},
        "0418": {RQ: {}},
        "10A0": {RQ: {}},
        "10E0": {I_: {}, RQ: {}, RP: {}},
        "1260": {RQ: {}},
        "1290": {I_: {}},
        "1F41": {RQ: {}},
        "1FC9": {RP: {}, W_: {}},
        "22D9": {RQ: {}},
        "2309": {I_: {}},
        "2349": {RQ: {}, RP: {}, W_: {}},
        "2E04": {RQ: {}, I_: {}, W_: {}},
        "30C9": {RQ: {}},
        "313F": {RQ: {}, RP: {}, W_: {}},
        "3220": {RQ: {}},
        "3EF0": {RQ: {}},
        # VMS:082155 - HVAC: Nuaire Ventilation
        # "10E0": {I_: {}, RP: {},},
        "1F09": {I_: {}, RP: {}},
        "31D9": {I_: {}},
        "31DA": {I_: {}, RP: {}},
    },
    "31": {
        "0008": {I_: {}},
        "10E0": {I_: {}},
        "3EF1": {RQ: {}, RP: {}},
    },
    "32": {  # HVAC: switch/sensor?
        "1060": {I_: {}},
        "10E0": {I_: {}},
        "12A0": {I_: {}},
        "22F1": {I_: {}},
        "31DA": {RQ: {}},
        "31E0": {I_: {}},
    },
    "34": {  # e.g. TR87RF: Single (round) Zone Thermostat
        "0005": {I_: {}},
        "0008": {I_: {}},
        "000A": {I_: {}, RQ: {}},
        "000C": {I_: {}},
        "000E": {I_: {}},
        "042F": {I_: {}},
        "1060": {I_: {}},
        "10E0": {I_: {}},
        "12C0": {I_: {}},
        "1FC9": {I_: {}},
        "2309": {I_: {}, RQ: {}, W_: {}},
        "2349": {RQ: {}},
        "30C9": {I_: {}},
        "3120": {I_: {}},
        "313F": {
            I_: {}
        },  # W --- 30:253184 34:010943 --:------ 313F 009 006000070E0E0507E5
        "3EF0": {RQ: {}},  # when bound direct to a 13:
        "3EF1": {RQ: {}},  # when bound direct to a 13:
    },
    "37": {  # HVAC: ventilation unit
        "10E0": {I_: {}, RP: {}},
        "1298": {I_: {}},
        "12C8": {I_: {}},
        "3120": {I_: {}},
        "31D9": {I_: {}},
        "31DA": {I_: {}},
    },
    "39": {  # HVAC: two-way switch; also an "06/22F1"?
        "22F1": {I_: {}},
        "22F3": {I_: {}},
    },  # https://www.ithodaalderop.nl/nl-NL/professional/product/536-0124
}

RAMSES_DEVICES["00"] = RAMSES_DEVICES["04"]  # HR80
RAMSES_DEVICES["21"] = RAMSES_DEVICES["34"]  # T87RF1003
RAMSES_DEVICES["22"] = RAMSES_DEVICES["12"]  # DTS92

RAMSES_ZONES = {
    "ALL": {
        "0004": {I_: {}, RP: {}},
        "000C": {RP: {}},
        "000A": {I_: {}, RP: {}},
        "2309": {I_: {}, RP: {}},
        "2349": {I_: {}, RP: {}},
        "30C9": {I_: {}, RP: {}},
    },
    "RAD": {
        "12B0": {I_: {}, RP: {}},
        "3150a": {},
    },
    "ELE": {
        "0008": {I_: {}},
        "0009": {I_: {}},
    },
    "VAL": {
        "0008": {I_: {}},
        "0009": {I_: {}},
        "3150a": {},
    },
    "UFH": {
        "3150": {I_: {}},
    },
    "MIX": {
        "0008": {I_: {}},
        "3150a": {},
    },
    "DHW": {
        "10A0": {RQ: {}, RP: {}},
        "1260": {I_: {}},
        "1F41": {I_: {}},
    },
}
RAMSES_ZONES_ALL = RAMSES_ZONES.pop("ALL")
RAMSES_ZONES_DHW = RAMSES_ZONES["DHW"]
[RAMSES_ZONES[k].update(RAMSES_ZONES_ALL) for k in RAMSES_ZONES if k != "DHW"]<|MERGE_RESOLUTION|>--- conflicted
+++ resolved
@@ -285,13 +285,8 @@
         RQ: r"^(00|01|21)$"
         # RQ --- 32:168090 30:082155 --:------ 31DA 001 21
     },
-<<<<<<< HEAD
     "31E0": {  # ext_ventilation - External Ventilation Status
         NAME: "ext_ventilation",
-=======
-    "31E0": {  # ext_ventilation - External Ventilation?
-        NAME: "vent_31e0",
->>>>>>> 0cea601e
         I_: r"^0000(00|C8)00$",
     },
     "3220": {  # opentherm_msg
