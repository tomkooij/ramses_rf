--- conflicted
+++ resolved
@@ -1469,15 +1469,9 @@
     # 063  I --- 01:078710 --:------ 01:078710 3B00 002 FCC8
     # 064  I --- 01:078710 --:------ 01:078710 3B00 002 FCC8
 
-<<<<<<< HEAD
     assert msg.len == 2, msg.len
-    assert payload[:2] in {"01": "FC", "23": "FC"}.get(msg.src.type, "00")
+    assert payload[:2] in {"01": "FC", "13": "00", "23": "FC"}.get(msg.src.type, "00")
     assert payload[2:] == "C8", payload[2:]  # Could it be a percentage?
-=======
-    assert msg.len == 2
-    assert payload[:2] in {"01": "FC", "13": "00", "23": "FC"}.get(msg.src.type, "00")
-    assert payload[2:] == "C8"  # Could it be a percentage?
->>>>>>> cef65813
 
     return {**_idx(payload[:2], msg), "actuator_sync": _bool(payload[2:])}
 
